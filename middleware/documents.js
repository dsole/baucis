--- conflicted
+++ resolved
@@ -58,27 +58,15 @@
     // don't have IDs for whatever reason e.g. custom middleware.
     if (!Array.isArray(documents) && documents instanceof mongoose.Document) {
       if (documents.get) {
-<<<<<<< HEAD
-        location = url.resolve(basePath, documents.get(findBy));
+        location = url.resolve(basePath, documents.get(findBy).toString());
       }
     }
     else if (documents.length === 1 && documents[0] instanceof mongoose.Document) {
-      location = url.resolve(basePath, documents[0].get(findBy));
+      location = url.resolve(basePath, documents[0].get(findBy).toString());
     }
     else if (documents.every(function (doc) { return doc instanceof mongoose.Document })) {
-      ids = documents.map(function (doc) { return doc.get(findBy) });
+      ids = documents.map(function (doc) { console.log(findBy); return doc.get(findBy).toString() });
       location = basePath + '?conditions={ _id: { $in: [' + ids.join() + '] } }';
-=======
-        request.baucis.location = url.resolve(request.app.get('basePath'), documents.get(findBy).toString());
-      }
-    }
-    else if (documents.length === 1 && documents[0] instanceof mongoose.Document) {
-      request.baucis.location = url.resolve(request.app.get('basePath'), documents[0].get(findBy).toString());
-    }
-    else if (documents.every(function (doc) { return doc instanceof mongoose.Document })) {
-      ids = documents.map(function (doc) { return doc.get(findBy).toString() });
-      request.baucis.location = request.app.get('basePath') + '?conditions={ _id: { $in: [' + ids.join() + '] } }';
->>>>>>> 8f2d1526
     }
 
     if (location) response.set('Location', location);

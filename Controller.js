// __Dependencies__

var util = require('util');
var express = require('express');
var mongoose = require('mongoose');
var lingo = require('lingo');
var userMiddlewareSchema = require('./userMiddlewareSchema');
var middleware = require('./middleware');

// __Private Static Members__

// Cascade optional paramaters into a single hash
function cascadeArguments (stage, howMany, verbs, middleware) {
  if (!stage) throw new Error('Must supply stage.');
  if (!middleware && !verbs && !howMany) throw new Error('Too few arguments.');

  if (!middleware && !verbs) {
    middleware = howMany;
    delete verbs;
    delete howMany;
  }

  if (!middleware) {
    middleware = verbs;
    verbs = howMany;
    delete howMany;
  }

  if (middleware.verbs) middleware.verbs = middleware.verbs.toLowerCase();

  return { stage: stage, howMany: howMany, verbs: verbs, middleware: middleware };
}

function swaggerTypeFor (type) {
  if (type === String) return 'string';
  if (type === Number) return 'double';
  if (type === Date) return 'Date';
  if (type === mongoose.Schema.Types.Buffer) throw new Error('Not implemented');
  if (type === Boolean) return 'boolean';
  if (type === mongoose.Schema.Types.Mixed) throw new Error('Not implemented');
  if (type === mongoose.Schema.Types.ObjectId) return 'string';
  if (type === mongoose.Schema.Types.Oid) return 'string';
  if (type === mongoose.Schema.Types.Array) return 'Array';
  throw new Error('Unrecognized type: ' + type);
};

// A method for capitalizing the first letter of a string
function capitalize (s) {
  if (!s) return s;
  if (s.length === 1) return s.toUpperCase();
  return s[0].toUpperCase() + s.substring(1);
}

// __Module Definition__
var Controller = module.exports = function (options) {

  // __Defaults__

  // Marshal string into a hash
  if (typeof options === 'string') options = { singular: options };

  // __Validation__
  if (!options.singular) throw new Error('Must provide the Mongoose schema name');
  if (options.basePath) {
    if (options.basePath.indexOf('/') !== 0) throw new Error('basePath must start with a "/"');
    if (options.basePath.lastIndexOf('/') === options.basePath.length - 1) throw new Error('basePath must not end with a "/"');
  }
  if (options.findBy && !mongoose.model(options.singular).schema.path(options.findBy).options.unique) {
    throw new Error('findBy path for ' + options.singular + ' not unique');
  }

  // __Private Instance Variables__

  var controller = express();
  var initialized = false;
  var model = mongoose.model(options.singular);
  var userMiddlewareFor = userMiddlewareSchema();
  var basePath = options.basePath ? options.basePath : '/';
  var separator = (basePath === '/' ? '' : '/');
  var basePathWithId = basePath + separator + ':id';
  var basePathWithOptionalId = basePath + separator + ':id?';

  // __Private Instance Methods__

  // Parse the options hash and recurse `f` with parsed paramaters.  Execute `g`
  // for each verb.
  function traverseMiddleware (options, f, g) {
    if (!options.stage) throw new Error('Must supply stage.');
    if (!options.middleware) throw new Error('Must supply middleware.');

    var verbs = options.verbs || 'head get post put del';

    if (!Array.isArray(options.middleware) && typeof options.middleware !== 'function') {
      Object.keys(options.middleware).forEach(function (howManyKey) {
        Object.keys(options.middleware[howManyKey]).forEach(function (verb) {
          f({
            stage: options.stage,
            howMany: howManyKey,
            verbs: verb,
            middleware: options.middleware[howManyKey][verb]
          });
        });
      });
      return;
    }

    verbs.split(' ').forEach(g);
  }

  // A method used to register user middleware to be activated during intialization.
  function registerMiddleware (options) {
    if (initialized) {
      throw new Error("Can't add middleware after the controller has been initialized.");
    }

    if (options.stage === 'query' && options.verbs && options.verbs.indexOf('post') !== -1) {
      throw new Error('Query stage not executed for POST.');
    }

    traverseMiddleware(options, registerMiddleware, function (verb) {
      if (controller.get(verb) === false) return;

      if (options.howMany !== 'collection') {
        userMiddlewareFor[options.stage]['instance'][verb] = userMiddlewareFor[options.stage]['instance'][verb].concat(options.middleware);
      }
      if (options.howMany !== 'instance') {
        userMiddlewareFor[options.stage]['collection'][verb] = userMiddlewareFor[options.stage]['collection'][verb].concat(options.middleware);
      }
    });
  }

  // A method used to activate user middleware that was previously registered.
  function activateMiddleware (options) {
    if (initialized) throw new Error("Can't activate middleware after the controller has been initialized.");

    traverseMiddleware(options, activateMiddleware, function (verb) {
      if (controller.get(verb) === false) return;

      var path;

      if (!options.howMany) path = controller.get('basePathWithOptionalId');
      else if (options.howMany === 'instance') path = controller.get('basePathWithId');
      else if (options.howMany === 'collection') path = controller.get('basePath');
      else throw new Error('Unrecognized howMany.');

      controller[verb](path, options.middleware);
    });
  }

  // __Public Methods__

  // A method used to register request-stage middleware.
  controller.request = function (howMany, verbs, middleware) {
    var cascaded = cascadeArguments('request', howMany, verbs, middleware);
    registerMiddleware(cascaded);
    return controller;
  };

  // A method used to register query-stage middleware.
  controller.query = function (howMany, verbs, middleware) {
    var cascaded = cascadeArguments('query', howMany, verbs, middleware);
    // Prevent explicitly setting query-stage POST middleware.  Implicitly adding
    // this middleware is ignored.
    if (cascaded.verbs && cascaded.verbs.indexOf('post') !== -1) {
      throw new Error('POST cannot have query middleware');
    }
    registerMiddleware(cascaded);
    return controller;
  };

  // A method used to register document-stage middleware.
  controller.documents = function (howMany, verbs, middleware) {
    var cascaded = cascadeArguments('documents', howMany, verbs, middleware);
    registerMiddleware(cascaded);
    return controller;
  };

<<<<<<< HEAD
=======
  // Return the array of active verbs
>>>>>>> d3395f4a
  controller.activeVerbs = function () {
    return [ 'head', 'get', 'post', 'put', 'del' ].filter(function (verb) {
      return controller.get(verb) !== false;
    });
  }

<<<<<<< HEAD
=======
  // A method used to generate a Swagger model definition for a controller
  controller.generateModelDefinition = function () {
    var definition = {};
    var schema = controller.get('schema');

    definition.id = capitalize(controller.get('singular'));
    definition.properties = {};

    Object.keys(schema.paths).forEach(function (name) {
      var property = {};
      var path = schema.paths[name];
      var select = controller.get('select');

      // Keep deselected paths private
      if (path.selected === false) return;
      if (select && select.match('-' + name)) return;

      property.type = swaggerTypeFor(path.options.type);
      property.required = path.options.required || (name === '_id');

      // Set enum values if applicable
      if (path.enumValues && path.enumValues.length > 0) {
        property.allowableValues = { valueType: 'LIST', values: path.enumValues };
      }

      // Set allowable values range if min or max is present
      if (!isNaN(path.options.min) || !isNaN(path.options.max)) {
        property.allowableValues = { valueType: 'RANGE' };
      }

      if (!isNaN(path.options.min)) {
        property.allowableValues.min = path.options.min;
      }

      if (!isNaN(path.options.max)) {
        property.allowableValues.max = path.options.max;
      }

      definition.properties[name] = property;
    });

    return definition;
  };

  controller.generateParameters = function (plural) {
    var parameters = [];

    // Parameters available for singular routes
    if (!plural) {
      parameters.push({
        paramType: 'path',
        name: 'id',
        description: 'The ID of a ' + controller.get('singular'),
        dataType: 'string',
        required: true,
        allowMultiple: false
      });
    }

    // Parameters available for plural routes
    if (plural) {
      parameters.push({
        paramType: 'query',
        name: 'skip',
        description: 'How many documents to skip.',
        dataType: 'int',
        required: false,
        allowMultiple: false
      });

      parameters.push({
        paramType: 'query',
        name: 'limit',
        description: 'The maximum number of documents to send.',
        dataType: 'int',
        required: false,
        allowMultiple: false
      });
    }

    // Parameters available for singular and plural routes
    parameters.push({
      paramType: 'query',
      name: 'select',
      description: 'Select which fields will be returned by the query.',
      dataType: 'string',
      required: false,
      allowMultiple: false
    });

    parameters.push({
      paramType: 'query',
      name: 'populate',
      description: 'Population options.',
      dataType: 'string',
      required: false,
      allowMultiple: false
    });

    return parameters;
  };

  controller.generateErrorResponses = function (plural) {
    var errorResponses = [];

    // Error rosponses for singular operations
    if (!plural) {
      errorResponses.push({
        code: 404,
        reason: 'No ' + controller.get('singular') + ' was found with that ID.'
      });
    }

    // Error rosponses for plural operations
    if (plural) {
      errorResponses.push({
        code: 404,
        reason: 'No ' + controller.get('plural') + ' matched that query.'
      });
    }

    // Error rosponses for both singular and plural operations
    // None.

    return errorResponses;
  };

  controller.generateOperations = function (plural) {
    var operations = [];

    controller.activeVerbs().forEach(function (verb) {
      var operation = {};
      var titlePlural = capitalize(controller.get('plural'));
      var titleSingular = capitalize(controller.get('singular'));

      // Don't do head, post/put for single/plural
      if (verb === 'head') return;
      if (verb === 'post' && !plural) return;
      if (verb === 'put' && plural) return;

      // Use the full word
      if (verb === 'del') verb = 'delete';

      operation.httpMethod = verb.toUpperCase();

      if (plural) operation.nickname = verb + titlePlural;
      else operation.nickname = verb + titleSingular + 'ById';

      operation.responseClass = titleSingular; // TODO sometimes an array!

      if (plural) operation.summary = capitalize(verb) + ' some ' + controller.get('plural');
      else operation.summary = capitalize(verb) + ' a ' + controller.get('singular') + ' by its unique ID';

      operation.parameters = controller.generateParameters(plural);
      operation.errorResponses = controller.generateErrorResponses(plural);

      operations.push(operation);
    });

    return operations;
  };

  // A method used to generate a Swagger API definition for a controller
  controller.generateApiDefinition = function () {
    var modelName = capitalize(controller.get('singular'));
    var definition = {
      apiVersion: '0.0.1', // TODO
      swaggerVersion: '1.1',
      basePath: 'http://127.0.0.1:8012/api/v1', // TODO
      resourcePath: '/' + controller.get('plural'),
      apis: [],
      models: {}
    };

    // Model
    definition.models[modelName] = controller.generateModelDefinition();

    // Instance route
    definition.apis.push({
      path: '/' + controller.get('plural') + '/{id}',
      description: 'Operations about a given ' + controller.get('singular'),
      operations: controller.generateOperations(false)
    });

    // Collection route
    definition.apis.push({
      path: '/' + controller.get('plural'),
      description: 'Operations about ' + controller.get('plural'),
      operations: controller.generateOperations(true)
    });

    return definition;
  };

>>>>>>> d3395f4a
  // A method used to intialize the controller and activate user middleware.  It
  // may be called multiple times, but will trigger intialization only once.
  controller.initialize = function () {
    if (initialized) return controller;

    // __Request-Stage Middleware__

    // Activate middleware that sets the Allow & Accept headers
    activateMiddleware({
      stage: 'request',
      middleware: [ middleware.headers.allow, middleware.headers.accept ]
    });

    // Activate middleware to set request.baucis.conditions for find/remove
    activateMiddleware({
      stage: 'request',
      howMany: 'collection',
      verbs: 'head get del',
      middleware: middleware.configure.conditions
    });
    // Next, activate the request-stage user middleware.
    activateMiddleware({
       stage: 'request',
       middleware: userMiddlewareFor['request']
    });
    // Activate middleware to build the query (except for POST requests).
    activateMiddleware({
      stage: 'request',
      middleware: middleware.query
    });

    // __Query-Stage Middleware__
    // The query will have been created (except for POST, which doesn't use a
    // find or remove query).

    // Activate middleware to handle controller and query options.
    activateMiddleware({
      stage: 'query',
      middleware: [ middleware.configure.controller, middleware.configure.query ]
    });

    // Delete any query-stage POST middleware that was added implicitly.
    userMiddlewareFor.query.instance.post = [];
    userMiddlewareFor.query.collection.post = [];

    // Activate user middleware for the query-stage
    activateMiddleware({
      stage: 'query',
      middleware: userMiddlewareFor['query']
    });

    // Activate middleware to execute the query:

    // Get the count for HEAD requests.
    activateMiddleware({
      stage: 'query',
      verbs: 'head',
      middleware: middleware.exec.count
    });
    // Execute the find or remove query for GET and DELETE.
    activateMiddleware({
      stage: 'query',
      verbs: 'get del',
      middleware: middleware.exec.exec
    });
    // Create the documents for a POST request.
    activateMiddleware({
      stage: 'query',
      howMany: 'collection',
      verbs: 'post',
      middleware: middleware.exec.create
    });
    // Update the documents specified for a PUT request.
    activateMiddleware({
      stage: 'query',
      howMany: 'instance',
      verbs: 'put',
      middleware: middleware.exec.update
    });

    // Activate some middleware that will set the Link header when that feature
    // is enabled.  (This must come after exec or else the count is
    // returned for all subsequqent executions of the query.)
    if (this.get('relations') === true) {
      activateMiddleware({
        stage: 'query',
        howMany: 'instance',
        middleware: middleware.headers.link
      });
      activateMiddleware({
        stage: 'query',
        howMany: 'collection',
        middleware: middleware.headers.linkCollection
      });
    }

    // __Document-Stage Middleware__

    // Activate the middleware that sets the `Last-Modified` header when appropriate.
    activateMiddleware({
      stage: 'documents',
      middleware: middleware.documents.lastModified
    });
    // Activate the the document-stage user middleware.
    activateMiddleware({
      stage: 'documents',
      middleware: userMiddlewareFor['documents']
    });
    // Activate the middleware that sends the resulting document(s) or count.
    activateMiddleware({
      stage: 'documents',
      middleware: middleware.documents.send
    });

    initialized = true;
    return controller;
  };

  // __Configuration__

  Object.keys(options).forEach(function (key) {
    controller.set(key, options[key]);
  });

  controller.set('model', model);
  controller.set('schema', model.schema);
  controller.set('plural', options.plural || lingo.en.pluralize(options.singular));
  controller.set('findBy', options.findBy || '_id');

  controller.set('basePath', basePath);
  controller.set('basePathWithId', basePathWithId);
  controller.set('basePathWithOptionalId', basePathWithOptionalId);

  // __Initial Middleware__

  // Middleware for parsing JSON requests
  controller.use(express.json());

  // Initialize baucis state
  controller.use(function (request, response, next) {
    request.baucis = {};
    next();
  });

  return controller;
};

util.inherits(Controller, express);<|MERGE_RESOLUTION|>--- conflicted
+++ resolved
@@ -175,18 +175,13 @@
     return controller;
   };
 
-<<<<<<< HEAD
-=======
   // Return the array of active verbs
->>>>>>> d3395f4a
   controller.activeVerbs = function () {
     return [ 'head', 'get', 'post', 'put', 'del' ].filter(function (verb) {
       return controller.get(verb) !== false;
     });
   }
 
-<<<<<<< HEAD
-=======
   // A method used to generate a Swagger model definition for a controller
   controller.generateModelDefinition = function () {
     var definition = {};
@@ -381,7 +376,6 @@
     return definition;
   };
 
->>>>>>> d3395f4a
   // A method used to intialize the controller and activate user middleware.  It
   // may be called multiple times, but will trigger intialization only once.
   controller.initialize = function () {

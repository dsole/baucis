// __Dependencies__
var url = require('url');
var express = require('express');
var mongoose = require('mongoose');
var Controller = require('./Controller');

// __Private Members__
var controllers = [];
<<<<<<< HEAD

function swaggerTypeFor (type) {
  if (type === String) return 'string';
  if (type === Number) return 'double';
  if (type === Date) return 'Date';
  if (type === mongoose.Schema.Types.Buffer) throw new Error('Not implemented');
  if (type === Boolean) return 'boolean';
  if (type === mongoose.Schema.Types.Mixed) throw new Error('Not implemented');
  if (type === mongoose.Schema.Types.ObjectId) return 'string';
  if (type === mongoose.Schema.Types.Oid) return 'string';
  if (type === mongoose.Schema.Types.Array) return 'Array';
  throw new Error('Unrecognized type:' + type);
};

// A method for capitalizing the first letter of a string
function capitalize (s) {
  if (!s) return s;
  if (s.length === 1) return s.toUpperCase();
  return s[0].toUpperCase() + s.substring(1);
}

// A method for generating a Swagger resource listing
function generateResourceListing (controllers) {
  var listing = {
    apiVersion: '0.0.1', // TODO
    swaggerVersion: '1.1',
    basePath: 'http://127.0.0.1/api/v1', // TODO
    apis: [],
    models: {}
=======

// A method for generating a Swagger resource listing
function generateResourceListing () {
  var plurals = this.get('controllers').map(function (controller) {
    return controller.get('plural');
  });
  var listing = {
    apiVersion: '0.0.1', // TODO
    swaggerVersion: '1.1',
    basePath: 'http://127.0.0.1:8012/api/v1', // TODO
    apis: plurals.map(function (plural) {
      return { path: '/api-docs/' + plural, description: 'Operations about ' + plural + '.' };
    })
>>>>>>> d3395f4a
  };

  return listing;
}

<<<<<<< HEAD
// A method used to generate a Swagger model definition for a controller
function generateModelDefinition (controller) {
  var definition = {};
  var schema = controller.get('schema');

  definition.id = capitalize(controller.get('singular'));
  definition.properties = {};

  Object.keys(schema.paths).forEach(function (name) {
    var property = {};
    var path = schema.paths[name];

    if (path.selected === false) return;
    // TODO also check controller options

    property.type = swaggerTypeFor(path.options.type);
    property.required = path.options.required || (name === '_id');

    // Set enum values if applicable
    if (path.enumValues && path.enumValues.length > 0) {
      property.allowableValues = { valueType: 'LIST', values: path.enumValues };
    }

    // Set allowable values range if min or max is present
    if (!isNaN(path.options.min) || !isNaN(path.options.max)) {
      property.allowableValues = { valueType: 'RANGE' };
    }

    if (!isNaN(path.options.min)) {
      property.allowableValues.min = path.options.min;
    }

    if (!isNaN(path.options.max)) {
      property.allowableValues.max = path.options.max;
    }

    definition.properties[name] = property;
  });

  return definition;
}

// A method used to generate a Swagger API definition for a controller
function generateApiDefinition (controller, plural) {
  var definition = {};

  definition.path = '/' + controller.get('plural');
  if (plural) definition.path += '/{id}';

  if (plural) definition.description = 'Operations about a given ' + controller.get('singular');
  else definition.description = 'Operations about ' + controller.get('plural');

  definition.operations = [];

  controller.activeVerbs().forEach(function (verb) {
    var operation = {};
    var titlePlural = capitalize(controller.get('plural'));
    var titleSingular = capitalize(controller.get('singular'));

    // Don't do post/put for single/plural
    if (verb === 'post' && !plural) return;
    if (verb === 'put' && plural) return;

    operation.httpMethod = verb.toUpperCase();

    if (plural) operation.nickname = verb + titlePlural;
    else operation.nickname = verb + titleSingular + 'ById';

    if (plural) operation.responseClass = [ titleSingular ];
    else operation.responseClass = titleSingular;

    operation.parameters = []; // TODO

    if (plural) operation.summary = capitalize(verb) + ' some ' + controller.get('plural');
    else operation.summary = capitalize(verb) + ' a ' + controller.get('singular') + ' by its unique ID';

    operation.errorResponses = []; // TODO 404

    definition.operations.push(operation);
  });

  return definition;
}

=======
>>>>>>> d3395f4a
// __Module Definition__
var baucis = module.exports = function (options) {
  options || (options = {});

  var app = express();

<<<<<<< HEAD
=======
  // __App Public Members__
  app.generateResourceListing = generateResourceListing.bind(app);
  app.set('controllers', controllers);

>>>>>>> d3395f4a
  // Set options on the app
  Object.keys(options).forEach(function (key) {
    app.set(key, options[key]);
  });

<<<<<<< HEAD
  app.set('controllers', controllers);
=======
  // Activate Swagger resource listing if the option is enabled
  if (app.get('swagger') === true) {
    app.get('/api-docs', function (request, response, next) {
      response.json(app.generateResourceListing());
    });
  }
>>>>>>> d3395f4a

  // Mount all published controllers to the baucis app
  controllers.forEach(function (controller) {
    var route = url.resolve('/', controller.get('plural'));

    controller.initialize();
    app.use(route, controller);

    if (app.get('swagger') !== true) return;

    app.get('/api-docs' + route, function (request, response, next) {
      response.json(controller.generateApiDefinition());
    });
  });

<<<<<<< HEAD
  // Activate Swagger resource listing if the option is enabled
  if (app.get('swagger') === true) {
    app.get('/api-docs.json', function (request, response, next) {
      response.json(generateResourceListing(app.get('controllers')));
    });
  }

=======
  // Empty the controllers array to prepare for creating more APIs
>>>>>>> d3395f4a
  controllers = [];

  return app;
};

// __Public Methods__
baucis.rest = function (options) {
  var controller = Controller(options);

  // Publish unless told not to
  if (options.publish !== false) controllers.push(controller);

  return controller;
};<|MERGE_RESOLUTION|>--- conflicted
+++ resolved
@@ -6,7 +6,6 @@
 
 // __Private Members__
 var controllers = [];
-<<<<<<< HEAD
 
 function swaggerTypeFor (type) {
   if (type === String) return 'string';
@@ -29,16 +28,6 @@
 }
 
 // A method for generating a Swagger resource listing
-function generateResourceListing (controllers) {
-  var listing = {
-    apiVersion: '0.0.1', // TODO
-    swaggerVersion: '1.1',
-    basePath: 'http://127.0.0.1/api/v1', // TODO
-    apis: [],
-    models: {}
-=======
-
-// A method for generating a Swagger resource listing
 function generateResourceListing () {
   var plurals = this.get('controllers').map(function (controller) {
     return controller.get('plural');
@@ -50,13 +39,11 @@
     apis: plurals.map(function (plural) {
       return { path: '/api-docs/' + plural, description: 'Operations about ' + plural + '.' };
     })
->>>>>>> d3395f4a
   };
 
   return listing;
 }
 
-<<<<<<< HEAD
 // A method used to generate a Swagger model definition for a controller
 function generateModelDefinition (controller) {
   var definition = {};
@@ -141,36 +128,27 @@
   return definition;
 }
 
-=======
->>>>>>> d3395f4a
 // __Module Definition__
 var baucis = module.exports = function (options) {
   options || (options = {});
 
   var app = express();
 
-<<<<<<< HEAD
-=======
   // __App Public Members__
   app.generateResourceListing = generateResourceListing.bind(app);
   app.set('controllers', controllers);
 
->>>>>>> d3395f4a
   // Set options on the app
   Object.keys(options).forEach(function (key) {
     app.set(key, options[key]);
   });
 
-<<<<<<< HEAD
-  app.set('controllers', controllers);
-=======
   // Activate Swagger resource listing if the option is enabled
   if (app.get('swagger') === true) {
     app.get('/api-docs', function (request, response, next) {
       response.json(app.generateResourceListing());
     });
   }
->>>>>>> d3395f4a
 
   // Mount all published controllers to the baucis app
   controllers.forEach(function (controller) {
@@ -186,17 +164,7 @@
     });
   });
 
-<<<<<<< HEAD
-  // Activate Swagger resource listing if the option is enabled
-  if (app.get('swagger') === true) {
-    app.get('/api-docs.json', function (request, response, next) {
-      response.json(generateResourceListing(app.get('controllers')));
-    });
-  }
-
-=======
   // Empty the controllers array to prepare for creating more APIs
->>>>>>> d3395f4a
   controllers = [];
 
   return app;
